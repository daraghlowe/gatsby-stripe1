{
  "name": "gatsby-source-shopify",
  "version": "6.5.0-next.2",
  "description": "Gatsby source plugin for building websites using Shopify as a data source.",
  "scripts": {
    "watch": "tsc-watch --outDir .",
    "build": "tsc --outDir .",
    "prepare": "cross-env NODE_ENV=production npm run build"
  },
  "repository": {
    "type": "git",
    "url": "https://github.com/gatsbyjs/gatsby.git",
    "directory": "packages/gatsby-source-shopify"
  },
  "author": "Sam Slotsky <sam.slotsky@gatsbyjs.com>, Daniel Lew <daniel.lew@gatsbyjs.com>",
  "license": "MIT",
  "bugs": {
    "url": "https://github.com/gatsbyjs/gatsby/issues"
  },
  "homepage": "https://github.com/gatsbyjs/gatsby/tree/master/packages/gatsby-source-shopify#readme",
  "dependencies": {
    "@babel/runtime": "^7.15.4",
    "gatsby-core-utils": "^3.5.0-next.2",
    "gatsby-plugin-utils": "^2.5.0-next.0",
    "gatsby-source-filesystem": "^4.5.0-next.2",
    "node-fetch": "^2.6.6",
    "sharp": "^0.29.3",
    "shift-left": "^0.1.5"
  },
  "devDependencies": {
    "@types/node": "^14.18.3",
    "@types/node-fetch": "^2.5.12",
    "@types/sharp": "^0.29.5",
    "cross-env": "^7.0.3",
    "gatsby-plugin-image": "^2.5.0-next.2",
    "msw": "^0.36.3",
    "prettier": "^2.5.1",
    "prettier-check": "^2.0.0",
<<<<<<< HEAD
    "tsc-watch": "^4.6.0",
    "typescript": "^4.5.2"
=======
    "tsc-watch": "^4.5.0",
    "typescript": "^4.5.4"
>>>>>>> 11068452
  },
  "peerDependencies": {
    "gatsby-plugin-image": "^1.1.0 || ^2.0.0-next"
  },
  "keywords": [
    "gatsby",
    "gatsby-plugin",
    "gatsby-source-shopify",
    "shopify"
  ]
}<|MERGE_RESOLUTION|>--- conflicted
+++ resolved
@@ -36,13 +36,8 @@
     "msw": "^0.36.3",
     "prettier": "^2.5.1",
     "prettier-check": "^2.0.0",
-<<<<<<< HEAD
     "tsc-watch": "^4.6.0",
-    "typescript": "^4.5.2"
-=======
-    "tsc-watch": "^4.5.0",
     "typescript": "^4.5.4"
->>>>>>> 11068452
   },
   "peerDependencies": {
     "gatsby-plugin-image": "^1.1.0 || ^2.0.0-next"
