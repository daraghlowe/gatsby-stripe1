--- conflicted
+++ resolved
@@ -259,7 +259,6 @@
   }
 
   await waitForWorkerPoolRestart
-<<<<<<< HEAD
   // TODO Refactor buildRenderer to build per component instead of all pages at once
   // TODO improve promise handling - do more in parallel
   try {
@@ -275,16 +274,6 @@
     console.log(err)
   }
 
-  const {
-    toRegenerate,
-    toDelete,
-  } = await buildHTMLPagesAndDeleteStaleArtifacts({
-    program,
-    pageRenderer,
-    workerPool,
-    buildSpan,
-  })
-=======
   const { toRegenerate, toDelete } =
     await buildHTMLPagesAndDeleteStaleArtifacts({
       program,
@@ -292,7 +281,6 @@
       workerPool,
       buildSpan,
     })
->>>>>>> 243c0ca3
   const waitWorkerPoolEnd = Promise.all(workerPool.end())
 
   telemetry.addSiteMeasurement(`BUILD_END`, {
