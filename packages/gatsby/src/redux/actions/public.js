--- conflicted
+++ resolved
@@ -97,11 +97,7 @@
   component: string,
   context?: Object,
   ownerNodeId?: string,
-<<<<<<< HEAD
-  defer: boolean,
-=======
   defer?: boolean,
->>>>>>> 243c0ca3
 }
 
 type PageMode = "SSG" | "DSR" | "SSR"
