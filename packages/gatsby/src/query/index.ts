--- conflicted
+++ resolved
@@ -250,9 +250,6 @@
     return undefined
   }
 
-<<<<<<< HEAD
-  const { path, componentPath, context, mode } = page
-=======
   const { path, componentPath, context } = page
   if (_CFLAGS_.GATSBY_MAJOR === `4`) {
     const { mode } = page
@@ -260,12 +257,7 @@
       return undefined
     }
   }
->>>>>>> 243c0ca3
   const { query } = component
-
-  if (mode !== `SSG`) {
-    return undefined
-  }
 
   return {
     id: path,
