/* @flow */

const _ = require(`lodash`)
const { slash } = require(`gatsby-core-utils`)
const fs = require(`fs-extra`)
const md5File = require(`md5-file/promise`)
const crypto = require(`crypto`)
const del = require(`del`)
const path = require(`path`)
const Promise = require(`bluebird`)
const telemetry = require(`gatsby-telemetry`)

const apiRunnerNode = require(`../utils/api-runner-node`)
import { getBrowsersList } from "../utils/browserslist"
import { createSchemaCustomization } from "../utils/create-schema-customization"
import { startPluginRunner } from "../redux/plugin-runner"
const { store, emitter } = require(`../redux`)
import { internalActions } from "../redux/actions"
const loadPlugins = require(`./load-plugins`)
const loadThemes = require(`./load-themes`)
const reporter = require(`gatsby-cli/lib/reporter`)
import { getConfigFile } from "./get-config-file"
const tracer = require(`opentracing`).globalTracer()
import { preferDefault } from "./prefer-default"
import { removeStaleJobs } from "./remove-stale-jobs"

// Show stack trace on unhandled promises.
process.on(`unhandledRejection`, (reason, p) => {
  reporter.panic(reason)
})

import { createGraphQLRunner } from "./create-graphql-runner"
const { extractQueries } = require(`../query/query-watcher`)
<<<<<<< HEAD
// const requiresWriter = require(`./requires-writer`)
const { writeRedirects } = require(`./redirects-writer`)
=======
const requiresWriter = require(`./requires-writer`)
import { writeRedirects, startRedirectListener } from "./redirects-writer"
>>>>>>> e267ca00

// Override console.log to add the source file + line number.
// Useful for debugging if you lose a console.log somewhere.
// Otherwise leave commented out.
// import "./log-line-function"

type BootstrapArgs = {
  directory: string,
  prefixPaths?: boolean,
  parentSpan: Object,
}

module.exports = async (args: BootstrapArgs) => {
  const spanArgs = args.parentSpan ? { childOf: args.parentSpan } : {}
  const bootstrapSpan = tracer.startSpan(`bootstrap`, spanArgs)

  /* Time for a little story...
   * When running `gatsby develop`, the globally installed gatsby-cli starts
   * and sets up a Redux store (which is where logs are now stored). When gatsby
   * finds your project's locally installed gatsby-cli package in node_modules,
   * it switches over. This instance will have a separate redux store. We need to
   * ensure that the correct store is used which is why we call setStore
   * (/packages/gatsby-cli/src/reporter/redux/index.js)
   *
   * This function
   * - copies over the logs from the global gatsby-cli to the local one
   * - sets the store to the local one (so that further actions dispatched by
   * the global gatsby-cli are handled by the local one)
   */
  if (args.setStore) {
    args.setStore(store)
  }

  // Start plugin runner which listens to the store
  // and invokes Gatsby API based on actions.
  startPluginRunner()

  startRedirectListener()

  const directory = slash(args.directory)

  const program = {
    ...args,
    browserslist: getBrowsersList(directory),
    // Fix program directory path for windows env.
    directory,
  }

  store.dispatch({
    type: `SET_PROGRAM`,
    payload: program,
  })

  let activityForJobs

  emitter.on(`CREATE_JOB`, () => {
    if (!activityForJobs) {
      activityForJobs = reporter.phantomActivity(`Running jobs`)
      activityForJobs.start()
    }
  })

  const onEndJob = () => {
    if (activityForJobs && store.getState().jobs.active.length === 0) {
      activityForJobs.end()
      activityForJobs = null
    }
  }

  emitter.on(`END_JOB`, onEndJob)

  // Try opening the site's gatsby-config.js file.
  let activity = reporter.activityTimer(`open and validate gatsby-configs`, {
    parentSpan: bootstrapSpan,
  })
  activity.start()
  const { configModule, configFilePath } = await getConfigFile(
    program.directory,
    `gatsby-config`
  )
  let config = preferDefault(configModule)

  // The root config cannot be exported as a function, only theme configs
  if (typeof config === `function`) {
    reporter.panic({
      id: `10126`,
      context: {
        configName: `gatsby-config`,
        path: program.directory,
      },
    })
  }

  // theme gatsby configs can be functions or objects
  if (config && config.__experimentalThemes) {
    reporter.warn(
      `The gatsby-config key "__experimentalThemes" has been deprecated. Please use the "plugins" key instead.`
    )
    const themes = await loadThemes(config, {
      useLegacyThemes: true,
      configFilePath,
      rootDir: program.directory,
    })
    config = themes.config

    store.dispatch({
      type: `SET_RESOLVED_THEMES`,
      payload: themes.themes,
    })
  } else if (config) {
    const plugins = await loadThemes(config, {
      useLegacyThemes: false,
      configFilePath,
      rootDir: program.directory,
    })
    config = plugins.config
  }

  if (config && config.polyfill) {
    reporter.warn(
      `Support for custom Promise polyfills has been removed in Gatsby v2. We only support Babel 7's new automatic polyfilling behavior.`
    )
  }

  store.dispatch(internalActions.setSiteConfig(config))

  activity.end()

  // run stale jobs
  store.dispatch(removeStaleJobs(store.getState()))

  activity = reporter.activityTimer(`load plugins`, {
    parentSpan: bootstrapSpan,
  })
  activity.start()
  const flattenedPlugins = await loadPlugins(config, program.directory)
  activity.end()

  // Multiple occurrences of the same name-version-pair can occur,
  // so we report an array of unique pairs
  const pluginsStr = _.uniq(flattenedPlugins.map(p => `${p.name}@${p.version}`))
  telemetry.decorateEvent(`BUILD_END`, {
    plugins: pluginsStr,
  })

  telemetry.decorateEvent(`DEVELOP_STOP`, {
    plugins: pluginsStr,
  })

  // onPreInit
  activity = reporter.activityTimer(`onPreInit`, {
    parentSpan: bootstrapSpan,
  })
  activity.start()
  await apiRunnerNode(`onPreInit`, { parentSpan: activity.span })
  activity.end()

  // During builds, delete html and css files from the public directory as we don't want
  // deleted pages and styles from previous builds to stick around.
  if (
    !process.env.GATSBY_EXPERIMENTAL_PAGE_BUILD_ON_DATA_CHANGES &&
    process.env.NODE_ENV === `production`
  ) {
    activity = reporter.activityTimer(
      `delete html and css files from previous builds`,
      {
        parentSpan: bootstrapSpan,
      }
    )
    activity.start()
    await del([
      `public/**/*.{html,css}`,
      `!public/page-data/**/*`,
      `!public/static`,
      `!public/static/**/*.{html,css}`,
    ])
    activity.end()
  }

  activity = reporter.activityTimer(`initialize cache`, {
    parentSpan: bootstrapSpan,
  })
  activity.start()
  // Check if any plugins have been updated since our last run. If so
  // we delete the cache is there's likely been changes
  // since the previous run.
  //
  // We do this by creating a hash of all the version numbers of installed
  // plugins, the site's package.json, gatsby-config.js, and gatsby-node.js.
  // The last, gatsby-node.js, is important as many gatsby sites put important
  // logic in there e.g. generating slugs for custom pages.
  const pluginVersions = flattenedPlugins.map(p => p.version)
  const hashes = await Promise.all([
    !!process.env.GATSBY_EXPERIMENTAL_PAGE_BUILD_ON_DATA_CHANGES,
    md5File(`package.json`),
    Promise.resolve(
      md5File(`${program.directory}/gatsby-config.js`).catch(() => {})
    ), // ignore as this file isn't required),
    Promise.resolve(
      md5File(`${program.directory}/gatsby-node.js`).catch(() => {})
    ), // ignore as this file isn't required),
  ])
  const pluginsHash = crypto
    .createHash(`md5`)
    .update(JSON.stringify(pluginVersions.concat(hashes)))
    .digest(`hex`)
  const state = store.getState()
  const oldPluginsHash = state && state.status ? state.status.PLUGINS_HASH : ``

  // Check if anything has changed. If it has, delete the site's .cache
  // directory and tell reducers to empty themselves.
  //
  // Also if the hash isn't there, then delete things just in case something
  // is weird.
  if (oldPluginsHash && pluginsHash !== oldPluginsHash) {
    reporter.info(reporter.stripIndent`
      One or more of your plugins have changed since the last time you ran Gatsby. As
      a precaution, we're deleting your site's cache to ensure there's no stale data.
    `)
  }
  const cacheDirectory = `${program.directory}/.cache`
  if (!oldPluginsHash || pluginsHash !== oldPluginsHash) {
    try {
      // Attempt to empty dir if remove fails,
      // like when directory is mount point
      await fs.remove(cacheDirectory).catch(() => fs.emptyDir(cacheDirectory))
    } catch (e) {
      reporter.error(`Failed to remove .cache files.`, e)
    }
    // Tell reducers to delete their data (the store will already have
    // been loaded from the file system cache).
    store.dispatch({
      type: `DELETE_CACHE`,
    })
  }

  // Update the store with the new plugins hash.
  store.dispatch({
    type: `UPDATE_PLUGINS_HASH`,
    payload: pluginsHash,
  })

  // Now that we know the .cache directory is safe, initialize the cache
  // directory.
  await fs.ensureDir(cacheDirectory)

  // Ensure the public/static directory
  await fs.ensureDir(`${program.directory}/public/static`)

  activity.end()

  activity = reporter.activityTimer(`copy gatsby files`, {
    parentSpan: bootstrapSpan,
  })
  activity.start()
  const srcDir = `${__dirname}/../../cache-dir`
  const siteDir = cacheDirectory
  const tryRequire = `${__dirname}/../utils/test-require-error.js`
  try {
    await fs.copy(srcDir, siteDir, {
      clobber: true,
    })
    await fs.copy(tryRequire, `${siteDir}/test-require-error.js`, {
      clobber: true,
    })
    await fs.ensureDirSync(`${cacheDirectory}/json`)

    // Ensure .cache/fragments exists and is empty. We want fragments to be
    // added on every run in response to data as fragments can only be added if
    // the data used to create the schema they're dependent on is available.
    await fs.emptyDir(`${cacheDirectory}/fragments`)
  } catch (err) {
    reporter.panic(`Unable to copy site files to .cache`, err)
  }

  // Find plugins which implement gatsby-browser and gatsby-ssr and write
  // out api-runners for them.
  const hasAPIFile = (env, plugin) => {
    // The plugin loader has disabled SSR APIs for this plugin. Usually due to
    // multiple implementations of an API that can only be implemented once
    if (env === `ssr` && plugin.skipSSR === true) return undefined

    const envAPIs = plugin[`${env}APIs`]

    // Always include gatsby-browser.js files if they exist as they're
    // a handy place to include global styles and other global imports.
    try {
      if (env === `browser`) {
        return slash(
          require.resolve(path.join(plugin.resolve, `gatsby-${env}`))
        )
      }
    } catch (e) {
      // ignore
    }

    if (envAPIs && Array.isArray(envAPIs) && envAPIs.length > 0) {
      return slash(path.join(plugin.resolve, `gatsby-${env}`))
    }
    return undefined
  }

  const ssrPlugins = _.filter(
    flattenedPlugins.map(plugin => {
      return {
        resolve: hasAPIFile(`ssr`, plugin),
        options: plugin.pluginOptions,
      }
    }),
    plugin => plugin.resolve
  )

  const browserPlugins = _.filter(
    flattenedPlugins.map(plugin => {
      return {
        resolve: hasAPIFile(`browser`, plugin),
        options: plugin.pluginOptions,
      }
    }),
    plugin => plugin.resolve
  )

  const browserPluginsRequires = browserPlugins
    .map(plugin => {
      // we need a relative import path to keep contenthash the same if directory changes
      const relativePluginPath = path.relative(siteDir, plugin.resolve)
      return `{
      plugin: require('${slash(relativePluginPath)}'),
      options: ${JSON.stringify(plugin.options)},
    }`
    })
    .join(`,`)

  const browserAPIRunner = `module.exports = [${browserPluginsRequires}]\n`

  let sSRAPIRunner = ``

  try {
    sSRAPIRunner = fs.readFileSync(`${siteDir}/api-runner-ssr.js`, `utf-8`)
  } catch (err) {
    reporter.panic(`Failed to read ${siteDir}/api-runner-ssr.js`, err)
  }

  const ssrPluginsRequires = ssrPlugins
    .map(
      plugin =>
        `{
      plugin: require('${plugin.resolve}'),
      options: ${JSON.stringify(plugin.options)},
    }`
    )
    .join(`,`)
  sSRAPIRunner = `var plugins = [${ssrPluginsRequires}]\n${sSRAPIRunner}`

  fs.writeFileSync(
    `${siteDir}/api-runner-browser-plugins.js`,
    browserAPIRunner,
    `utf-8`
  )
  fs.writeFileSync(`${siteDir}/api-runner-ssr.js`, sSRAPIRunner, `utf-8`)

  activity.end()
  /**
   * Start the main bootstrap processes.
   */

  // onPreBootstrap
  activity = reporter.activityTimer(`onPreBootstrap`, {
    parentSpan: bootstrapSpan,
  })
  activity.start()
  await apiRunnerNode(`onPreBootstrap`, {
    parentSpan: activity.span,
  })
  activity.end()

  // Prepare static schema types
  activity = reporter.activityTimer(`createSchemaCustomization`, {
    parentSpan: bootstrapSpan,
  })
  activity.start()
  await createSchemaCustomization({
    parentSpan: bootstrapSpan,
  })
  activity.end()

  // Source nodes
  activity = reporter.activityTimer(`source and transform nodes`, {
    parentSpan: bootstrapSpan,
  })
  activity.start()
  await require(`../utils/source-nodes`).default({ parentSpan: activity.span })
  reporter.verbose(
    `Now have ${store.getState().nodes.size} nodes with ${
      store.getState().nodesByType.size
    } types: [${[...store.getState().nodesByType.entries()]
      .map(([type, nodes]) => type + `:` + nodes.size)
      .join(`, `)}]`
  )
  activity.end()

  // Create Schema.
  activity = reporter.activityTimer(`building schema`, {
    parentSpan: bootstrapSpan,
  })
  activity.start()
  await require(`../schema`).build({ parentSpan: activity.span })
  activity.end()

  // Collect resolvable extensions and attach to program.
  const extensions = [`.mjs`, `.js`, `.jsx`, `.wasm`, `.json`]
  // Change to this being an action and plugins implement `onPreBootstrap`
  // for adding extensions.
  const apiResults = await apiRunnerNode(`resolvableExtensions`, {
    traceId: `initial-resolvableExtensions`,
    parentSpan: bootstrapSpan,
  })

  store.dispatch({
    type: `SET_PROGRAM_EXTENSIONS`,
    payload: _.flattenDeep([extensions, apiResults]),
  })

  const graphqlRunner = createGraphQLRunner(store, reporter)

  // Collect pages.
  activity = reporter.activityTimer(`createPages`, {
    parentSpan: bootstrapSpan,
  })
  activity.start()
  await apiRunnerNode(
    `createPages`,
    {
      graphql: graphqlRunner,
      traceId: `initial-createPages`,
      waitForCascadingActions: true,
      parentSpan: activity.span,
    },
    { activity }
  )
  reporter.verbose(
    `Now have ${store.getState().nodes.size} nodes with ${
      store.getState().nodesByType.size
    } types, and ${
      store.getState().nodesByType?.get(`SitePage`).size
    } SitePage nodes`
  )
  activity.end()

  // A variant on createPages for plugins that want to
  // have full control over adding/removing pages. The normal
  // "createPages" API is called every time (during development)
  // that data changes.
  activity = reporter.activityTimer(`createPagesStatefully`, {
    parentSpan: bootstrapSpan,
  })
  activity.start()
  await apiRunnerNode(
    `createPagesStatefully`,
    {
      graphql: graphqlRunner,
      traceId: `initial-createPagesStatefully`,
      waitForCascadingActions: true,
      parentSpan: activity.span,
    },
    {
      activity,
    }
  )
  activity.end()

  activity = reporter.activityTimer(`onPreExtractQueries`, {
    parentSpan: bootstrapSpan,
  })
  activity.start()
  await apiRunnerNode(`onPreExtractQueries`, { parentSpan: activity.span })
  activity.end()

  // Update Schema for SitePage.
  activity = reporter.activityTimer(`update schema`, {
    parentSpan: bootstrapSpan,
  })
  activity.start()
  await require(`../schema`).rebuildWithSitePage({ parentSpan: activity.span })
  activity.end()

  await extractQueries({ parentSpan: bootstrapSpan })

<<<<<<< HEAD
  // // Write out files.
  // activity = report.activityTimer(`write out requires`, {
  //   parentSpan: bootstrapSpan,
  // })
  // activity.start()
  // try {
  //   await requiresWriter.writeAll(store.getState())
  // } catch (err) {
  //   report.panic(`Failed to write out requires`, err)
  // }
  // activity.end()
=======
  // Write out files.
  activity = reporter.activityTimer(`write out requires`, {
    parentSpan: bootstrapSpan,
  })
  activity.start()
  try {
    await requiresWriter.writeAll(store.getState())
  } catch (err) {
    reporter.panic(`Failed to write out requires`, err)
  }
  activity.end()
>>>>>>> e267ca00

  // Write out redirects.
  activity = reporter.activityTimer(`write out redirect data`, {
    parentSpan: bootstrapSpan,
  })
  activity.start()
  await writeRedirects()
  activity.end()

  activity = reporter.activityTimer(`onPostBootstrap`, {
    parentSpan: bootstrapSpan,
  })
  activity.start()
  await apiRunnerNode(`onPostBootstrap`, { parentSpan: activity.span })
  activity.end()

  reporter.log(``)
  reporter.info(`bootstrap finished - ${process.uptime().toFixed(3)} s`)
  reporter.log(``)
  emitter.emit(`BOOTSTRAP_FINISHED`)
  require(`../redux/actions`).boundActionCreators.setProgramStatus(
    `BOOTSTRAP_FINISHED`
  )

  bootstrapSpan.finish()

  return { graphqlRunner }
}<|MERGE_RESOLUTION|>--- conflicted
+++ resolved
@@ -31,13 +31,8 @@
 
 import { createGraphQLRunner } from "./create-graphql-runner"
 const { extractQueries } = require(`../query/query-watcher`)
-<<<<<<< HEAD
 // const requiresWriter = require(`./requires-writer`)
-const { writeRedirects } = require(`./redirects-writer`)
-=======
-const requiresWriter = require(`./requires-writer`)
 import { writeRedirects, startRedirectListener } from "./redirects-writer"
->>>>>>> e267ca00
 
 // Override console.log to add the source file + line number.
 // Useful for debugging if you lose a console.log somewhere.
@@ -526,7 +521,6 @@
 
   await extractQueries({ parentSpan: bootstrapSpan })
 
-<<<<<<< HEAD
   // // Write out files.
   // activity = report.activityTimer(`write out requires`, {
   //   parentSpan: bootstrapSpan,
@@ -538,19 +532,6 @@
   //   report.panic(`Failed to write out requires`, err)
   // }
   // activity.end()
-=======
-  // Write out files.
-  activity = reporter.activityTimer(`write out requires`, {
-    parentSpan: bootstrapSpan,
-  })
-  activity.start()
-  try {
-    await requiresWriter.writeAll(store.getState())
-  } catch (err) {
-    reporter.panic(`Failed to write out requires`, err)
-  }
-  activity.end()
->>>>>>> e267ca00
 
   // Write out redirects.
   activity = reporter.activityTimer(`write out redirect data`, {
