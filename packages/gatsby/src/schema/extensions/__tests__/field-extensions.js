--- conflicted
+++ resolved
@@ -1232,15 +1232,11 @@
 }
 
 const runQuery = async query => {
-<<<<<<< HEAD
   await build({})
   const {
     schema,
     schemaCustomization: { composer: schemaComposer },
   } = store.getState()
-=======
-  const schema = await buildSchema()
->>>>>>> 0c39a450
   const results = await graphql(
     schema,
     query,
